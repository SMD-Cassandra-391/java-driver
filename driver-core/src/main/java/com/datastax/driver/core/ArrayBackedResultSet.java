/*
 *      Copyright (C) 2012-2014 DataStax Inc.
 *
 *   Licensed under the Apache License, Version 2.0 (the "License");
 *   you may not use this file except in compliance with the License.
 *   You may obtain a copy of the License at
 *
 *      http://www.apache.org/licenses/LICENSE-2.0
 *
 *   Unless required by applicable law or agreed to in writing, software
 *   distributed under the License is distributed on an "AS IS" BASIS,
 *   WITHOUT WARRANTIES OR CONDITIONS OF ANY KIND, either express or implied.
 *   See the License for the specific language governing permissions and
 *   limitations under the License.
 */
package com.datastax.driver.core;

import java.nio.ByteBuffer;
import java.util.*;
import java.util.concurrent.ConcurrentLinkedQueue;
import java.util.concurrent.ExecutionException;
import java.util.concurrent.LinkedBlockingDeque;

import com.google.common.util.concurrent.Futures;
import com.google.common.util.concurrent.ListenableFuture;
import com.google.common.util.concurrent.SettableFuture;
import com.google.common.util.concurrent.Uninterruptibles;
import org.slf4j.Logger;
import org.slf4j.LoggerFactory;

import com.datastax.driver.core.exceptions.DriverInternalError;

/**
 * Default implementation of a result set, backed by an ArrayDeque of ArrayList.
 */
abstract class ArrayBackedResultSet implements ResultSet {

    private static final Logger logger = LoggerFactory.getLogger(ResultSet.class);

    private static final Queue<List<ByteBuffer>> EMPTY_QUEUE = new ArrayDeque<List<ByteBuffer>>(0);

    protected final ColumnDefinitions metadata;
<<<<<<< HEAD
    protected final ProtocolVersion protocolVersion;

    private ArrayBackedResultSet(ColumnDefinitions metadata, ProtocolVersion protocolVersion) {
=======

    protected final int protocolVersion;

    private final boolean wasApplied;

    private ArrayBackedResultSet(ColumnDefinitions metadata, List<ByteBuffer> firstRow, int protocolVersion) {
>>>>>>> 2905f6a5
        this.metadata = metadata;
        this.protocolVersion = protocolVersion;
        this.wasApplied = checkWasApplied(firstRow, metadata);
    }

    static ArrayBackedResultSet fromMessage(Responses.Result msg, SessionManager session, ProtocolVersion protocolVersion, ExecutionInfo info, Statement statement) {
        info = update(info, msg, session);

        switch (msg.kind) {
            case VOID:
                return empty(info);
            case ROWS:
                Responses.Result.Rows r = (Responses.Result.Rows)msg;

                ColumnDefinitions columnDefs;
                if (r.metadata.columns == null) {
                    assert statement instanceof BoundStatement;
                    columnDefs = ((BoundStatement)statement).statement.getPreparedId().resultSetMetadata;
                    assert columnDefs != null;
                } else {
                    columnDefs = r.metadata.columns;
                }

                // info can be null only for internal calls, but we don't page those. We assert
                // this explicitly because MultiPage implementation don't support info == null.
                assert r.metadata.pagingState == null || info != null;
                return r.metadata.pagingState == null
                     ? new SinglePage(columnDefs, protocolVersion, r.data, info)
                     : new MultiPage(columnDefs, protocolVersion, r.data, info, r.metadata.pagingState, session, statement);

            case SET_KEYSPACE:
            case SCHEMA_CHANGE:
                return empty(info);
            case PREPARED:
                throw new RuntimeException("Prepared statement received when a ResultSet was expected");
            default:
                logger.error("Received unknown result type '{}'; returning empty result set", msg.kind);
                return empty(info);
        }
    }

    private static ExecutionInfo update(ExecutionInfo info, Responses.Result msg, SessionManager session) {
        UUID tracingId = msg.getTracingId();
        return tracingId == null || info == null ? info : info.withTrace(new QueryTrace(tracingId, session));
    }

    private static ArrayBackedResultSet empty(ExecutionInfo info) {
        // We could pass the protocol version but we know we won't need it so passing a bogus value (-1)
        return new SinglePage(ColumnDefinitions.EMPTY, null, EMPTY_QUEUE, info);
    }

    public ColumnDefinitions getColumnDefinitions() {
        return metadata;
    }

    public List<Row> all() {
        if (isExhausted())
            return Collections.emptyList();

        // We may have more than 'getAvailableWithoutFetching' results but we won't have less, and
        // at least in the single page case this will be exactly the size we want so ...
        List<Row> result = new ArrayList<Row>(getAvailableWithoutFetching());
        for (Row row : this)
            result.add(row);
        return result;
    }

    @Override
    public Iterator<Row> iterator() {
        return new Iterator<Row>() {

            @Override
            public boolean hasNext() {
                return !isExhausted();
            }

            @Override
            public Row next() {
                return ArrayBackedResultSet.this.one();
            }

            @Override
            public void remove() {
                throw new UnsupportedOperationException();
            }
        };
    }

    @Override
    public boolean wasApplied() {
        return wasApplied;
    }

    @Override
    public String toString() {
        StringBuilder sb = new StringBuilder();
        sb.append("ResultSet[ exhausted: ").append(isExhausted());
        sb.append(", ").append(metadata).append(']');
        return sb.toString();
    }

    private static class SinglePage extends ArrayBackedResultSet {

        private final Queue<List<ByteBuffer>> rows;
        private final ExecutionInfo info;

        private SinglePage(ColumnDefinitions metadata,
                           ProtocolVersion protocolVersion,
                           Queue<List<ByteBuffer>> rows,
                           ExecutionInfo info) {
            super(metadata, rows.peek(), protocolVersion);
            this.info = info;
            this.rows = rows;
        }

        public boolean isExhausted() {
            return rows.isEmpty();
        }

        public Row one() {
            return ArrayBackedRow.fromData(metadata, protocolVersion, rows.poll());
        }

        public int getAvailableWithoutFetching() {
            return rows.size();
        }

        public boolean isFullyFetched() {
            return true;
        }

        public ListenableFuture<Void> fetchMoreResults() {
            return Futures.immediateFuture(null);
        }

        public ExecutionInfo getExecutionInfo() {
            return info;
        }

        public List<ExecutionInfo> getAllExecutionInfo() {
            return Collections.singletonList(info);
        }
    }

    private static class MultiPage extends ArrayBackedResultSet {

        private Queue<List<ByteBuffer>> currentPage;
        private final Queue<Queue<List<ByteBuffer>>> nextPages = new ConcurrentLinkedQueue<Queue<List<ByteBuffer>>>();

        private final Deque<ExecutionInfo> infos = new LinkedBlockingDeque<ExecutionInfo>();

        /*
         * The fetching state of this result set. The fetchState will always be in one of
         * the 3 following state:
         *   1) fetchState is null or reference a null: fetching is done, there
         *      is nothing more to fetch and no query in progress.
         *   2) fetchState.get().nextStart is not null: there is more pages to fetch. In
         *      that case, inProgress is *guaranteed* to be null.
         *   3) fetchState.get().inProgress is not null: a page is being fetched.
         *      In that case, nextStart is *guaranteed* to be null.
         *
         * Also note that while ResultSet doesn't pretend to be thread-safe, the actual
         * fetch is done asynchronously and so we do need to be volatile below.
         */
        private volatile FetchingState fetchState;

        private final SessionManager session;
        private final Statement statement;

        private MultiPage(ColumnDefinitions metadata,
                          ProtocolVersion protocolVersion,
                          Queue<List<ByteBuffer>> rows,
                          ExecutionInfo info,
                          ByteBuffer pagingState,
                          SessionManager session,
                          Statement statement) {

            // Note: as of Cassandra 2.1.0, it turns out that the result of a CAS update is never paged, so
            // we could hard-code the result of wasApplied in this class to "true". However, we can not be sure
            // that this will never change, so apply the generic check by peeking at the first row.
            super(metadata, rows.peek(), protocolVersion);
            this.currentPage = rows;
            this.infos.offer(info);

            this.fetchState = new FetchingState(pagingState, null);
            this.session = session;
            this.statement = statement;
        }

        public boolean isExhausted() {
            prepareNextRow();
            return currentPage.isEmpty();
        }

        public Row one() {
            prepareNextRow();
            return ArrayBackedRow.fromData(metadata, protocolVersion, currentPage.poll());
        }

        public int getAvailableWithoutFetching() {
            int available = currentPage.size();
            for (Queue<List<ByteBuffer>> page : nextPages)
                available += page.size();
            return available;
        }

        public boolean isFullyFetched() {
            return fetchState == null;
        }

        // Ensure that after the call the next row to consume is in 'currentPage', i.e. that
        // 'currentPage' is empty IFF the ResultSet if fully exhausted.
        private void prepareNextRow() {
            while (currentPage.isEmpty()) {
                // Grab the current state now to get a consistent view in this iteration.
                FetchingState fetchingState = this.fetchState;

                Queue<List<ByteBuffer>> nextPage = nextPages.poll();
                if (nextPage != null) {
                    currentPage = nextPage;
                    continue;
                }
                if (fetchingState == null)
                    return;

                // We need to know if there is more result, so fetch the next page and
                // wait on it.
                try {
                    Uninterruptibles.getUninterruptibly(fetchMoreResults());
                } catch (ExecutionException e) {
                    throw DefaultResultSetFuture.extractCauseFromExecutionException(e);
                }
            }
        }

        public ListenableFuture<Void> fetchMoreResults() {
            return fetchMoreResults(this.fetchState);
        }

        private ListenableFuture<Void> fetchMoreResults(FetchingState fetchState) {
            if (fetchState == null)
                return Futures.immediateFuture(null);

            if (fetchState.inProgress != null)
                return fetchState.inProgress;

            assert fetchState.nextStart != null;
            ByteBuffer state = fetchState.nextStart;
            SettableFuture<Void> future = SettableFuture.create();
            this.fetchState = new FetchingState(null, future);
            return queryNextPage(state, future);
        }

        private ListenableFuture<Void> queryNextPage(ByteBuffer nextStart, final SettableFuture<Void> future) {

            assert !(statement instanceof BatchStatement);

            final Message.Request request = session.makeRequestMessage(statement, nextStart);
            session.execute(new RequestHandler.Callback() {

                @Override
                public Message.Request request() {
                    return request;
                }

                @Override
                public void register(RequestHandler handler) {
                }

                @Override
                public void onSet(Connection connection, Message.Response response, ExecutionInfo info, Statement statement, long latency) {
                    try {
                        switch (response.type) {
                            case RESULT:
                                Responses.Result rm = (Responses.Result)response;
                                info = update(info, rm, MultiPage.this.session);

                                if (rm.kind == Responses.Result.Kind.ROWS) {
                                    Responses.Result.Rows rows = (Responses.Result.Rows)rm;
                                    MultiPage.this.nextPages.offer(rows.data);
                                    MultiPage.this.fetchState = rows.metadata.pagingState == null ? null : new FetchingState(rows.metadata.pagingState, null);
                                } else if (rm.kind == Responses.Result.Kind.VOID) {
                                    // We shouldn't really get a VOID message here but well, no harm in handling it I suppose
                                    MultiPage.this.fetchState = null;
                                } else {
                                    logger.error("Received unknown result type '{}' during paging: ignoring message", rm.kind);
                                    // This mean we have probably have a bad node, so defunct the connection
                                    connection.defunct(new ConnectionException(connection.address, String.format("Got unexpected %s result response", rm.kind)));
                                    future.setException(new DriverInternalError(String.format("Got unexpected %s result response from %s", rm.kind, connection.address)));
                                    return;
                                }

                                MultiPage.this.infos.offer(info);
                                future.set(null);
                                break;
                            case ERROR:
                                future.setException(((Responses.Error)response).asException(connection.address));
                                break;
                            default:
                                // This mean we have probably have a bad node, so defunct the connection
                                connection.defunct(new ConnectionException(connection.address, String.format("Got unexpected %s response", response.type)));
                                future.setException(new DriverInternalError(String.format("Got unexpected %s response from %s", response.type, connection.address)));
                                break;
                        }
                    } catch (RuntimeException e) {
                        // If we get a bug here, the client will not get it, so better forwarding the error
                        future.setException(new DriverInternalError("Unexpected error while processing response from " + connection.address, e));
                    }
                }

                // This is only called for internal calls, so don't bother with ExecutionInfo
                @Override
                public void onSet(Connection connection, Message.Response response, long latency) {
                    onSet(connection, response, null, null, latency);
                }

                @Override
                public void onException(Connection connection, Exception exception, long latency) {
                    future.setException(exception);
                }

                @Override
                public void onTimeout(Connection connection, long latency) {
                    // This won't be called directly since this will be wrapped by RequestHandler.
                    throw new UnsupportedOperationException();
                }

            }, statement);

            return future;
        }

        public ExecutionInfo getExecutionInfo() {
            return infos.getLast();
        }

        public List<ExecutionInfo> getAllExecutionInfo() {
            return new ArrayList<ExecutionInfo>(infos);
        }

        private static class FetchingState {
            public final ByteBuffer nextStart;
            public final ListenableFuture<Void> inProgress;

            FetchingState(ByteBuffer nextStart, ListenableFuture<Void> inProgress) {
                assert (nextStart == null) != (inProgress == null);
                this.nextStart = nextStart;
                this.inProgress = inProgress;
            }
        }
    }

    // This method checks the value of the "[applied]" column manually, to avoid instantiating an ArrayBackedRow
    // object that we would throw away immediately.
    private static boolean checkWasApplied(List<ByteBuffer> firstRow, ColumnDefinitions metadata) {
        // If the column is not present or not a boolean, we assume the query
        // was not a conditional statement, and therefore return true.
        if (firstRow == null)
            return true;
        int[] is = metadata.findAllIdx("[applied]");
        if (is == null)
            return true;
        int i = is[0];
        if (!DataType.cboolean().equals(metadata.getType(i)))
            return true;

        // Otherwise return the value of the column
        ByteBuffer value = firstRow.get(i);
        if (value == null || value.remaining() == 0)
            return false;

        return TypeCodec.BooleanCodec.instance.deserializeNoBoxing(value);
    }
}<|MERGE_RESOLUTION|>--- conflicted
+++ resolved
@@ -40,18 +40,12 @@
     private static final Queue<List<ByteBuffer>> EMPTY_QUEUE = new ArrayDeque<List<ByteBuffer>>(0);
 
     protected final ColumnDefinitions metadata;
-<<<<<<< HEAD
+
+    private final boolean wasApplied;
+
     protected final ProtocolVersion protocolVersion;
 
-    private ArrayBackedResultSet(ColumnDefinitions metadata, ProtocolVersion protocolVersion) {
-=======
-
-    protected final int protocolVersion;
-
-    private final boolean wasApplied;
-
-    private ArrayBackedResultSet(ColumnDefinitions metadata, List<ByteBuffer> firstRow, int protocolVersion) {
->>>>>>> 2905f6a5
+    private ArrayBackedResultSet(ColumnDefinitions metadata, List<ByteBuffer> firstRow, ProtocolVersion protocolVersion) {
         this.metadata = metadata;
         this.protocolVersion = protocolVersion;
         this.wasApplied = checkWasApplied(firstRow, metadata);
