/*
 *      Copyright (C) 2012 DataStax Inc.
 *
 *   Licensed under the Apache License, Version 2.0 (the "License");
 *   you may not use this file except in compliance with the License.
 *   You may obtain a copy of the License at
 *
 *      http://www.apache.org/licenses/LICENSE-2.0
 *
 *   Unless required by applicable law or agreed to in writing, software
 *   distributed under the License is distributed on an "AS IS" BASIS,
 *   WITHOUT WARRANTIES OR CONDITIONS OF ANY KIND, either express or implied.
 *   See the License for the specific language governing permissions and
 *   limitations under the License.
 */
package com.datastax.driver.core;

import java.net.InetAddress;
import java.net.UnknownHostException;
import java.util.ArrayList;
import java.util.List;
import java.util.Set;
import java.util.concurrent.*;
import java.util.concurrent.atomic.AtomicBoolean;
import java.util.concurrent.atomic.AtomicInteger;
import java.util.concurrent.atomic.AtomicReference;

import com.google.common.base.Predicates;
import com.google.common.collect.HashMultimap;
import com.google.common.collect.Iterables;
import com.google.common.collect.MapMaker;
<<<<<<< HEAD
import com.google.common.util.concurrent.Futures;
import com.google.common.util.concurrent.FutureCallback;
import com.google.common.util.concurrent.ListenableFuture;
import com.google.common.util.concurrent.ListeningExecutorService;
import com.google.common.util.concurrent.MoreExecutors;
import com.google.common.util.concurrent.ThreadFactoryBuilder;

import com.datastax.driver.core.exceptions.*;
import com.datastax.driver.core.policies.*;

=======
import com.google.common.collect.SetMultimap;
import com.google.common.util.concurrent.*;
import org.apache.cassandra.transport.Event;
import org.apache.cassandra.transport.Message;
import org.apache.cassandra.transport.messages.EventMessage;
import org.apache.cassandra.transport.messages.PrepareMessage;
import org.apache.cassandra.utils.MD5Digest;
>>>>>>> 24cefb78
import org.slf4j.Logger;
import org.slf4j.LoggerFactory;

import com.datastax.driver.core.exceptions.AuthenticationException;
import com.datastax.driver.core.exceptions.NoHostAvailableException;
import com.datastax.driver.core.policies.*;

/**
 * information and known state of a Cassandra cluster.
 * <p>
 * This is the main entry point of the driver. A simple example of access to a
 * Cassandra cluster would be:
 * <pre>
 *   Cluster cluster = Cluster.builder().addContactPoint("192.168.0.1").build();
 *   Session session = cluster.connect("db1");
 *
 *   for (Row row : session.execute("SELECT * FROM table1"))
 *       // do something ...
 * </pre>
 * <p>
 * A cluster object maintains a permanent connection to one of the cluster nodes
 * which it uses solely to maintain information on the state and current
 * topology of the cluster. Using the connection, the driver will discover all
 * the nodes currently in the cluster as well as new nodes joining the cluster
 * subsequently.
 */
public class Cluster {

    private static final Logger logger = LoggerFactory.getLogger(Cluster.class);

    // Some per-JVM number that allows to generate unique cluster names when
    // multiple Cluster instance are created in the same JVM.
    private static final AtomicInteger CLUSTER_ID = new AtomicInteger(0);

    private static final int DEFAULT_THREAD_KEEP_ALIVE = 30;

    final Manager manager;

    /**
     * Constructs a new Cluster instance.
     * <p>
     * This constructor is mainly exposed so Cluster can be sub-classed as a mean to make testing/mocking
     * easier or to "intecept" it's method call. Most users shouldn't extend this class however and
     * should prefer either using the {@link #builder} or calling {@link #buildFrom} with a custom
     * Initializer.
     *
     * @param contactPoints the list of contact points to use for the new cluster.
     * @param configuration the configuration for the new cluster.
     * @param init whether or not initialization should be perform by this constructor. Passing
     * {@code false} is equivalent to using {@link Builder#withDeferredInitialization} on a
     * {@code Cluster.Builder}.
     */
    protected Cluster(String name, List<InetAddress> contactPoints, Configuration configuration) {
        this(name, contactPoints, configuration, Collections.<Host.StateListener>emptySet());
    }

    private Cluster(String name, List<InetAddress> contactPoints, Configuration configuration, Collection<Host.StateListener> listeners) {
        this.manager = new Manager(name, contactPoints, configuration, listeners);
    }

    /**
     * Initialize this Cluster instance.
     *
     * This method creates an initial connection to one of the contact points
     * used to construct the {@code Cluster} instance. That connection is then
     * used to populate the cluster {@link Metadata}.
     * <p>
     * Calling this method is optional in the sense that any call to one of the
     * {@code connect} methods of this object will automatically trigger a call
     * to this method beforehand. It is thus only useful to call this method if
     * for some reason you want to populate the metadata (or test that at least
     * one contact point can be reached) without creating a first {@code
     * Session}.
     * <p>
     * Please note that this method only create one connection for metadata
     * gathering reasons. In particular, it doesn't create any connection pool.
     * Those are created when a new {@code Session} is created through
     * {@code connect}.
     * <p>
     * This method has no effect if the cluster is already initialized.
     *
     * @return this {@code Cluster} object.
     *
     * @throws NoHostAvailableException if no host amongst the contact points
     * can be reached.
     * @throws AuthenticationException if an authentication error occurs
     * while contacting the initial contact points.
     */
    public Cluster init() {
        this.manager.init();
        return this;
    }

    /**
     * Build a new cluster based on the provided initializer.
     * <p>
     * Note that for building a cluster programmatically, Cluster.Builder
     * provides a slightly less verbose shortcut with {@link Builder#build}.
     * <p>
     * Also note that that all the contact points provided by {@code
     * initializer} must share the same port.
     *
     * @param initializer the Cluster.Initializer to use
     * @return the newly created Cluster instance
     *
     * @throws IllegalArgumentException if the list of contact points provided
     * by {@code initializer} is empty or if not all those contact points have the same port.
     */
    public static Cluster buildFrom(Initializer initializer) {
        List<InetAddress> contactPoints = initializer.getContactPoints();
        if (contactPoints.isEmpty())
            throw new IllegalArgumentException("Cannot build a cluster without contact points");

        return new Cluster(initializer.getClusterName(), contactPoints, initializer.getConfiguration(), initializer.getInitialListeners());
    }

    /**
     * Creates a new {@link Cluster.Builder} instance.
     * <p>
     * This is a convenenience method for {@code new Cluster.Builder()}.
     *
     * @return the new cluster builder.
     */
    public static Cluster.Builder builder() {
        return new Cluster.Builder();
    }

    /**
     * Creates a new session on this cluster.
     *
     * @return a new session on this cluster sets to no keyspace.
     *
     * @throws NoHostAvailableException if the Cluster has not been initialized yet
     * ({@link #init} has not be called and this is the first connect call) and
     * no host amongst the contact points can be reached.
     * @throws AuthenticationException if an authentication error occurs
     * while contacting the initial contact points.
     */
    public Session connect() {
        return manager.newSession();
    }

    /**
     * Creates a new session on this cluster and sets the keyspace to the provided one.
     *
     * @param keyspace The name of the keyspace to use for the created
     * {@code Session}.
     * @return a new session on this cluster sets to keyspace
     * {@code keyspaceName}.
     *
     * @throws NoHostAvailableException if the Cluster has not been initialized yet
     * ({@link #init} has not be called and this is the first connect call) and
     * no host amongst the contact points can be reached, or if no host can be
     * contacted to set the {@code keyspace}.
     * @throws AuthenticationException if an authentication error occurs
     * while contacting the initial contact points.
     */
    public Session connect(String keyspace) {
        SessionManager session = (SessionManager)connect();
        session.setKeyspace(keyspace);
        return session;
    }

    /**
     * The name of this cluster object.
     * <p>
     * Note that this is not the Cassandra cluster name, but rather a name
     * assigned to this Cluster object. Currently, that name is only used
     * for one purpose: to distinguish exposed JMX metrics when multiple
     * Cluster instances live in the same JVM (which should be rare in the first
     * place). That name can be set at Cluster building time (through
     * {@link Builder#withClusterName} for instance) but will default to a
     * name like {@code cluster1} where each Cluster instance in the same JVM
     * will ahve a different number.
     *
     * @return the name for this cluster instance.
     */
    public String getClusterName() {
        return manager.clusterName;
    }

    /**
     * Returns read-only metadata on the connected cluster.
     * <p>
     * This includes the known nodes with their status as seen by the driver,
     * as well as the schema definitions. Since this return metadata on the
     * connected cluster, this method may trigger the creation of a connection
     * if none has been established yet (neither {@code init()} nor {@code connect()}
     * has been called yet).
     *
     * @return the cluster metadata.
     *
     * @throws NoHostAvailableException if the Cluster has not been initialized yet
     * and no host amongst the contact points can be reached.
     * @throws AuthenticationException if an authentication error occurs
     * while contacting the initial contact points.
     */
    public Metadata getMetadata() {
        manager.init();
        return manager.metadata;
    }

    /**
     * The cluster configuration.
     *
     * @return the cluster configuration.
     */
    public Configuration getConfiguration() {
        return manager.configuration;
    }

    /**
     * The cluster metrics.
     *
     * @return the cluster metrics, or {@code null} if metrics collection has
     * been disabled (that is if {@link Configuration#getMetricsOptions}
     * returns {@code null}).
     */
    public Metrics getMetrics() {
        return manager.metrics;
    }

    /**
     * Registers the provided listener to be notified on hosts
     * up/down/added/removed events.
     * <p>
     * Registering the same listener multiple times is a no-op.
     * <p>
     * Note that while {@link LoadBalancingPolicy} implements
     * {@code Host.StateListener}, the configured load balancy does not
     * need to (and should not) be registered through this  method to
     * received host related events.
     *
     * @param listener the new {@link Host.StateListener} to register.
     * @return this {@code Cluster} object;
     */
    public Cluster register(Host.StateListener listener) {
        manager.listeners.add(listener);
        return this;
    }

    /**
     * Unregisters the provided listener from being notified on hosts events.
     * <p>
     * This method is a no-op if {@code listener} hadn't previously be
     * registered against this Cluster.
     *
     * @param listener the {@link Host.StateListener} to unregister.
     * @return this {@code Cluster} object;
     */
    public Cluster unregister(Host.StateListener listener) {
        manager.listeners.remove(listener);
        return this;
    }

    /**
     * Registers the provided tracker to be updated with hosts read
     * latencies.
     * <p>
     * Registering the same listener multiple times is a no-op.
     * <p>
     * Be warry that the registered tracker {@code update} method will be call
     * very frequently (at the end of every query to a Cassandra host) and
     * should thus not be costly.
     * <p>
     * The main use case for a {@code LatencyTracker} is so
     * {@link LoadBalancingPolicy} can implement latency awareness
     * Typically, {@link LatencyAwarePolicy} registers  it's own internal
     * {@code LatencyTracker} (automatically, you don't have to call this
     * method directly).
     *
     * @param tracker the new {@link LatencyTracker} to register.
     * @return this {@code Cluster} object;
     */
    public Cluster register(LatencyTracker tracker) {
        manager.trackers.add(tracker);
        return this;
    }

    /**
     * Unregisters the provided latency tracking from being updated
     * with host read latencies.
     * <p>
     * This method is a no-op if {@code tracker} hadn't previously be
     * registered against this Cluster.
     *
     * @param tracker the {@link LatencyTracker} to unregister.
     * @return this {@code Cluster} object;
     */
    public Cluster unregister(LatencyTracker tracker) {
        manager.trackers.remove(tracker);
        return this;
    }

    /**
     * Initiates a shutdown of this cluster instance.
     *
     * This method is asynchronous and return a future on the completion
     * of the shutdown process. As soon a the cluster is shutdown, no
     * new request will be accepted, but already submitted queries are
     * allowed to complete. Shutdown closes all connections from all
     * sessions and reclaims all ressources used by this Cluster
     * instance.
     * <p>
     * If for some reason you wish to expedite this process, the
     * {@link ShutdownFuture#force} can be called on the result future.
     * <p>
     * This method has no particular effect if the cluster was already shut
     * down (in which case the returned future will return immediately).
     *
     * @return a future on the completion of the shtudown process.
     */
    public ShutdownFuture shutdown() {
        return manager.shutdown();
    }

    /**
     * Initializer for {@link Cluster} instances.
     * <p>
     * If you want to create a new {@code Cluster} instance programmatically,
     * then it is advised to use {@link Cluster.Builder} which can be obtained from the
     * {@link Cluster#builder} method.
     * <p>
     * But it is also possible to implement a custom {@code Initializer} that
     * retrieves initialization from a web-service or from a configuration file.
     */
    public interface Initializer {

        /**
         * An optional name for the created cluster.
         * <p>
         * Such name is optional (a default name will be created otherwise) and is currently
         * only use for JMX reporting of metrics. See {@link Cluster#getClusterName} for more
         * information.
         *
         * @return the name for the created cluster or {@code null} to use an automatically
         * generated name.
         */
        public String getClusterName();

        /**
         * Returns the initial Cassandra hosts to connect to.
         *
         * @return the initial Cassandra contact points. See {@link Builder#addContactPoint}
         * for more details on contact points.
         */
        public List<InetAddress> getContactPoints();

        /**
         * The configuration to use for the new cluster.
         * <p>
         * Note that some configuration can be modified after the cluster
         * initialization but some others cannot. In particular, the ones that
         * cannot be changed afterwards includes:
         * <ul>
         *   <li>the port use to connect to Cassandra nodes (see {@link ProtocolOptions}).</li>
         *   <li>the policies used (see {@link Policies}).</li>
         *   <li>the authentication info provided (see {@link Configuration}).</li>
         *   <li>whether metrics are enabled (see {@link Configuration}).</li>
         * </ul>
         *
         * @return the configuration to use for the new cluster.
         */
        public Configuration getConfiguration();

        /**
         * Optional listeners to register against the newly created cluster.
         * <p>
         * Note that contrarly to listeners registered post Cluster creation,
         * the listeners returned by this method will see {@link Host.StateListener#onAdd}
         * events for the initial contact points.
         *
         * @return a possibly empty collection of {@code Host.StateListener} to register
         * against the newly created cluster.
         */
        public Collection<Host.StateListener> getInitialListeners();
    }

    /**
     * Helper class to build {@link Cluster} instances.
     */
    public static class Builder implements Initializer {

        private String clusterName;
        private final List<InetAddress> addresses = new ArrayList<InetAddress>();
        private int port = ProtocolOptions.DEFAULT_PORT;
        private AuthProvider authProvider = AuthProvider.NONE;

        private LoadBalancingPolicy loadBalancingPolicy;
        private ReconnectionPolicy reconnectionPolicy;
        private RetryPolicy retryPolicy;

        private ProtocolOptions.Compression compression = ProtocolOptions.Compression.NONE;
        private SSLOptions sslOptions = null;
        private boolean metricsEnabled = true;
        private boolean jmxEnabled = true;

        private PoolingOptions poolingOptions;
        private SocketOptions socketOptions;
        private QueryOptions queryOptions;

        private Collection<Host.StateListener> listeners;


        @Override
        public String getClusterName() {
            return clusterName;
        }

        @Override
        public List<InetAddress> getContactPoints() {
            return addresses;
        }

        /**
         * An optional name for the create cluster.
         * <p>
         * Note: this is not related to the Cassandra cluster name (though you
         * are free to provide the same name). See {@link Cluster#getClusterName} for
         * details.
         * <p>
         * If you use this method and create more than one Cluster instance in the
         * same JVM (which should be avoided unless you need to connect to multiple
         * Cassandra clusters), you should make sure each Cluster instance get a
         * unique name or you may have a problem with JMX reporting.
         *
         * @param name the cluster name to use for the created Cluster instance.
         * @return this Builder.
         */
        public Builder withClusterName(String name) {
            this.clusterName = name;
            return this;
        }

        /**
         * The port to use to connect to the Cassandra host.
         *
         * If not set through this method, the default port (9042) will be used
         * instead.
         *
         * @param port the port to set.
         * @return this Builder.
         */
        public Builder withPort(int port) {
            this.port = port;
            return this;
        }

        /**
         * Adds a contact point.
         *
         * Contact points are addresses of Cassandra nodes that the driver uses
         * to discover the cluster topology. Only one contact point is required
         * (the driver will retrieve the address of the other nodes
         * automatically), but it is usually a good idea to provide more than
         * one contact point, because if that single contact point is unavailable,
         * the driver cannot initialize itself correctly.
         *
         * @param address the address of the node to connect to
         * @return this Builder.
         *
         * @throws IllegalArgumentException if no IP address for {@code address}
         * could be found
         * @throws SecurityException if a security manager is present and
         * permission to resolve the host name is denied.
         */
        public Builder addContactPoint(String address) {
            try {
                this.addresses.add(InetAddress.getByName(address));
                return this;
            } catch (UnknownHostException e) {
                throw new IllegalArgumentException(e.getMessage());
            }
        }

        /**
         * Adds contact points.
         *
         * See {@link Builder#addContactPoint} for more details on contact
         * points.
         *
         * @param addresses addresses of the nodes to add as contact point.
         * @return this Builder.
         *
         * @throws IllegalArgumentException if no IP address for at least one
         * of {@code addresses} could be found
         * @throws SecurityException if a security manager is present and
         * permission to resolve the host name is denied.
         *
         * @see Builder#addContactPoint
         */
        public Builder addContactPoints(String... addresses) {
            for (String address : addresses)
                addContactPoint(address);
            return this;
        }

        /**
         * Adds contact points.
         *
         * See {@link Builder#addContactPoint} for more details on contact
         * points.
         *
         * @param addresses addresses of the nodes to add as contact point.
         * @return this Builder.
         *
         * @see Builder#addContactPoint
         */
        public Builder addContactPoints(InetAddress... addresses) {
            for (InetAddress address : addresses)
                this.addresses.add(address);
            return this;
        }

        /**
         * Configures the load balancing policy to use for the new cluster.
         * <p>
         * If no load balancing policy is set through this method,
         * {@link Policies#defaultLoadBalancingPolicy} will be used instead.
         *
         * @param policy the load balancing policy to use.
         * @return this Builder.
         */
        public Builder withLoadBalancingPolicy(LoadBalancingPolicy policy) {
            this.loadBalancingPolicy = policy;
            return this;
        }

        /**
         * Configures the reconnection policy to use for the new cluster.
         * <p>
         * If no reconnection policy is set through this method,
         * {@link Policies#DEFAULT_RECONNECTION_POLICY} will be used instead.
         *
         * @param policy the reconnection policy to use.
         * @return this Builder.
         */
        public Builder withReconnectionPolicy(ReconnectionPolicy policy) {
            this.reconnectionPolicy = policy;
            return this;
        }

        /**
         * Configures the retry policy to use for the new cluster.
         * <p>
         * If no retry policy is set through this method,
         * {@link Policies#DEFAULT_RETRY_POLICY} will be used instead.
         *
         * @param policy the retry policy to use.
         * @return this Builder.
         */
        public Builder withRetryPolicy(RetryPolicy policy) {
            this.retryPolicy = policy;
            return this;
        }

        /**
         * Uses the provided credentials when connecting to Cassandra hosts.
         * <p>
         * This should be used if the Cassandra cluster has been configured to
         * use the {@code PasswordAuthenticator}. If the the default {@code
         * AllowAllAuthenticator} is used instead, using this method has no
         * effect.
         *
         * @param username the username to use to login to Cassandra hosts.
         * @param password the password corresponding to {@code username}.
         * @return this Builder.
         */
        public Builder withCredentials(String username, String password) {
            this.authProvider = new PlainTextAuthProvider(username, password);
            return this;
        }

        /**
         * Use the specified AuthProvider when connecting to Cassandra
         * hosts.
         * <p>
         * Use this method when a custom authentication scheme is in place.
         * You shouldn't call both this method and {@code withCredentials}
         * on the same {@code Builder} instance as one will supercede the
         * other
         *
         * @param authProvider the {@link AuthProvider} to use to login to
         * Cassandra hosts.
         * @return this Builder
         */
        public Builder withAuthProvider(AuthProvider authProvider) {
            this.authProvider = authProvider;
            return this;
        }

        /**
         * Sets the compression to use for the transport.
         *
         * @param compression the compression to set.
         * @return this Builder.
         *
         * @see ProtocolOptions.Compression
         */
        public Builder withCompression(ProtocolOptions.Compression compression) {
            this.compression = compression;
            return this;
        }

        /**
         * Disables metrics collection for the created cluster (metrics are
         * enabled by default otherwise).
         *
         * @return this builder.
         */
        public Builder withoutMetrics() {
            this.metricsEnabled = false;
            return this;
        }

        /**
         * Enables the use of SSL for the created {@code Cluster}.
         * <p>
         * Calling this method will use default SSL options (see {@link SSLOptions#SSLOptions()}).
         * This is thus a shortcut for {@code withSSL(new SSLOptions())}.
         *
         * Note that if SSL is enabled, the driver will not connect to any
         * Cassandra nodes that doesn't have SSL enabled and it is strongly
         * advised to enable SSL on every Cassandra node if you plan on using
         * SSL in the driver.
         *
         * @return this builder.
         */
        public Builder withSSL() {
            this.sslOptions = new SSLOptions();
            return this;
        }

        /**
         * Enable the use of SSL for the created {@code Cluster} using the provided options.
         *
         * @param sslOptions the SSL options to use.
         *
         * @return this builder.
         */
        public Builder withSSL(SSLOptions sslOptions) {
            this.sslOptions = sslOptions;
            return this;
        }

        /**
         * Register the provided listeners in the newly created cluster.
         * <p>
         * Note: repeated calls to this method will override the previous ones.
         *
         * @param listeners the listeners to register.
         * @return this builder.
         */
        public Builder withInitialListeners(Collection<Host.StateListener> listeners) {
            this.listeners = listeners;
            return this;
        }

        /**
         * Disables JMX reporting of the metrics.
         * <p>
         * JMX reporting is enabled by default (see {@link Metrics}) but can be
         * disabled using this option. If metrics are disabled, this is a
         * no-op.
         *
         * @return this builder.
         */
        public Builder withoutJMXReporting() {
            this.jmxEnabled = false;
            return this;
        }

        /**
         * Sets the PoolingOptions to use for the newly created Cluster.
         * <p>
         * If no pooling options are set through this method, default pooling
         * options will be used.
         *
         * @param options the pooling options to use.
         * @return this builder.
         */
        public Builder withPoolingOptions(PoolingOptions options) {
            this.poolingOptions = options;
            return this;
        }

        /**
         * Sets the SocketOptions to use for the newly created Cluster.
         * <p>
         * If no socket options are set through this method, default socket
         * options will be used.
         *
         * @param options the socket options to use.
         * @return this builder.
         */
        public Builder withSocketOptions(SocketOptions options) {
            this.socketOptions = options;
            return this;
        }

        /**
         * Sets the QueryOptions to use for the newly created Cluster.
         * <p>
         * If no query options are set through this method, default query
         * options will be used.
         *
         * @param options the query options to use.
         * @return this builder.
         */
        public Builder withQueryOptions(QueryOptions options) {
            this.queryOptions = options;
            return this;
        }

        /**
         * The configuration that will be used for the new cluster.
         * <p>
         * You <b>should not</b> modify this object directly because changes made
         * to the returned object may not be used by the cluster build.
         * Instead, you should use the other methods of this {@code Builder}.
         *
         * @return the configuration to use for the new cluster.
         */
        @Override
        public Configuration getConfiguration() {
            Policies policies = new Policies(
                loadBalancingPolicy == null ? Policies.defaultLoadBalancingPolicy() : loadBalancingPolicy,
                reconnectionPolicy == null ? Policies.defaultReconnectionPolicy() : reconnectionPolicy,
                retryPolicy == null ? Policies.defaultRetryPolicy() : retryPolicy
            );
            return new Configuration(policies,
                                     new ProtocolOptions(port, sslOptions, authProvider).setCompression(compression),
                                     poolingOptions == null ? new PoolingOptions() : poolingOptions,
                                     socketOptions == null ? new SocketOptions() : socketOptions,
                                     metricsEnabled ? new MetricsOptions(jmxEnabled) : null,
                                     queryOptions == null ? new QueryOptions() : queryOptions);
        }

        @Override
        public Collection<Host.StateListener> getInitialListeners() {
            return listeners == null ? Collections.<Host.StateListener>emptySet() : listeners;
        }

        /**
         * Builds the cluster with the configured set of initial contact points
         * and policies.
         *
         * This is a convenience method for {@code Cluster.buildFrom(this)}.
         *
         * @return the newly built Cluster instance.
         */
        public Cluster build() {
            return Cluster.buildFrom(this);
        }
    }

    private static ThreadFactory threadFactory(String nameFormat) {
        return new ThreadFactoryBuilder().setNameFormat(nameFormat).build();
    }

    static long timeSince(long startNanos, TimeUnit destUnit) {
        return destUnit.convert(System.nanoTime() - startNanos, TimeUnit.NANOSECONDS);
    }

    private static String generateClusterName() {
        return "cluster" + CLUSTER_ID.incrementAndGet();
    }

    private static ListeningExecutorService makeExecutor(int threads, String name) {
        ThreadPoolExecutor executor = new ThreadPoolExecutor(threads,
                                                             threads,
                                                             DEFAULT_THREAD_KEEP_ALIVE,
                                                             TimeUnit.SECONDS,
                                                             new LinkedBlockingQueue<Runnable>(),
                                                             threadFactory(name));

        executor.allowCoreThreadTimeOut(true);
        return MoreExecutors.listeningDecorator(executor);
    }

    /**
     * The sessions and hosts managed by this a Cluster instance.
     * <p>
     * Note: the reason we create a Manager object separate from Cluster is
     * that Manager is not publicly visible. For instance, we wouldn't want
     * user to be able to call the {@link #onUp} and {@link #onDown} methods.
     */
    class Manager implements Host.StateListener, Connection.DefaultResponseHandler {

        final String clusterName;
        private final AtomicBoolean isInit = new AtomicBoolean(false);

        // Initial contacts point
        final List<InetAddress> contactPoints;
        final Set<SessionManager> sessions = new CopyOnWriteArraySet<SessionManager>();

        final Metadata metadata;
        final Configuration configuration;
        final Metrics metrics;

        final Connection.Factory connectionFactory;
        final ControlConnection controlConnection;

        final ConvictionPolicy.Factory convictionPolicyFactory = new ConvictionPolicy.Simple.Factory();

        final ScheduledExecutorService reconnectionExecutor = Executors.newScheduledThreadPool(2, threadFactory("Reconnection-%d"));
        // scheduledTasksExecutor is used to process C* notifications. So having it mono-threaded ensures notifications are
        // applied in the order received.
        final ScheduledExecutorService scheduledTasksExecutor = Executors.newScheduledThreadPool(1, threadFactory("Scheduled Tasks-%d"));

        // Executor used for tasks that shouldn't be executed on an IO thread. Used for short-lived, generally non-blocking tasks
        final ListeningExecutorService executor;

        // An executor for tasks that migth block some time, like creating new connection, but are generally not too critical.
        final ListeningExecutorService blockingTasksExecutor;

        final AtomicReference<ShutdownFuture> shutdownFuture = new AtomicReference<ShutdownFuture>();

        // All the queries that have been prepared (we keep them so we can re-prepared them when a node fail or a
        // new one join the cluster).
        // Note: we could move this down to the session level, but since prepared statement are global to a node,
        // this would yield a slightly less clear behavior.
        final ConcurrentMap<MD5Digest, PreparedStatement> preparedQueries = new MapMaker().weakValues().makeMap();

        final Set<Host.StateListener> listeners;
        final Set<LatencyTracker> trackers = new CopyOnWriteArraySet<LatencyTracker>();

        private Manager(String clusterName, List<InetAddress> contactPoints, Configuration configuration, Collection<Host.StateListener> listeners) {
            logger.debug("Starting new cluster with contact points " + contactPoints);

            this.clusterName = clusterName == null ? generateClusterName() : clusterName;

            this.executor = makeExecutor(Runtime.getRuntime().availableProcessors(), "Cassandra Java Driver worker-%d");
            this.blockingTasksExecutor = makeExecutor(2, "Cassandra Java Driver blocking tasks worker-%d");

            this.configuration = configuration;
            this.metadata = new Metadata(this);
            this.contactPoints = contactPoints;
            this.connectionFactory = new Connection.Factory(this, configuration.getProtocolOptions().getAuthProvider());

            this.controlConnection = new ControlConnection(this);

            this.metrics = configuration.getMetricsOptions() == null ? null : new Metrics(this);
            this.configuration.register(this);
            this.listeners = new CopyOnWriteArraySet<Host.StateListener>(listeners);
        }

        private void init() {
            if (!isInit.compareAndSet(false, true))
                return;

            for (InetAddress address : contactPoints) {
                // We don't want to signal -- call onAdd() -- because nothing is ready
                // yet (loadbalancing policy, control connection, ...). All we want is
                // create the Host object so we can initialize the loadBalancing policy.
                // But this also mean we should signal the external listeners manually.
                // Note: we mark the initial contact point as UP, because we have no prior
                // notion of their state and no real way to know until we connect to them
                // (since the node status is not exposed by C* in the System tables). This
                // may not be correct.
                Host host = addHost(address, false);
                if (host != null) {
                    host.setUp();
                    for (Host.StateListener listener : listeners)
                        listener.onAdd(host);
                }
            }

            loadBalancingPolicy().init(Cluster.this, metadata.allHosts());

            try {
                controlConnection.connect();
            } catch (NoHostAvailableException e) {
                shutdown();
                throw e;
            }
        }

        Cluster getCluster() {
            return Cluster.this;
        }

        LoadBalancingPolicy loadBalancingPolicy() {
            return configuration.getPolicies().getLoadBalancingPolicy();
        }

        ReconnectionPolicy reconnectionPolicy() {
            return configuration.getPolicies().getReconnectionPolicy();
        }

        private Session newSession() {
            init();

            SessionManager session = new SessionManager(Cluster.this, metadata.allHosts());
            sessions.add(session);
            return session;
        }

        void reportLatency(Host host, long latencyNanos) {
            for (LatencyTracker tracker : trackers) {
                tracker.update(host, latencyNanos);
            }
        }

        boolean isShutdown() {
            return shutdownFuture.get() != null;
        }

        private ShutdownFuture shutdown() {

            ShutdownFuture future = shutdownFuture.get();
            if (future != null)
                return future;

            logger.debug("Shutting down");

            // We start by shutting down the executors. This does mean we won't handle notifications anymore, nor
            // reconnect to nodes, etc..., but since we're shutting down, that's all right.
            reconnectionExecutor.shutdown();
            scheduledTasksExecutor.shutdown();
            executor.shutdown();

            // We also closes the metrics
            if (metrics != null)
                metrics.shutdown();

            // Then we shutdown all connections
            List<ShutdownFuture> futures = new ArrayList<ShutdownFuture>(sessions.size() + 1);
            futures.add(controlConnection.shutdown());
            for (Session session : sessions)
                futures.add(session.shutdown());

            future = new ClusterShutdownFuture(futures);

            // The rest will happen asynchonrously, when all connections are successfully closed
            return shutdownFuture.compareAndSet(null, future)
                 ? future
                 : shutdownFuture.get(); // We raced, it's ok, return the future that was actually set
        }

        @Override
        public void onUp(final Host host) {
            logger.trace("Host {} is UP", host);

            if (isShutdown())
                return;

            if (host.isUp())
                return;

            // If there is a reconnection attempt scheduled for that node, cancel it
            ScheduledFuture<?> scheduledAttempt = host.reconnectionAttempt.getAndSet(null);
            if (scheduledAttempt != null) {
                logger.debug("Cancelling reconnection attempt since node is UP");
                scheduledAttempt.cancel(false);
            }

            try {
                prepareAllQueries(host);
            } catch (InterruptedException e) {
                Thread.currentThread().interrupt();
                // Don't propagate because we don't want to prevent other listener to run
            }

            // Session#onUp() expects the load balancing policy to have been updated first, so that
            // Host distances are up to date. This mean the policy could return the node before the
            // new pool have been created. This is harmless if there is no prior pool since RequestHandler
            // will ignore the node, but we do want to make sure there is no prior pool so we don't
            // query from a pool we will shutdown right away.
            for (SessionManager s : sessions)
                s.removePool(host);
            loadBalancingPolicy().onUp(host);
            controlConnection.onUp(host);

            List<ListenableFuture<Boolean>> futures = new ArrayList<ListenableFuture<Boolean>>(sessions.size());
            for (SessionManager s : sessions)
                futures.add(s.addOrRenewPool(host, false));

            // Only mark the node up once all session have re-added their pool (if the loadbalancing
            // policy says it should), so that Host.isUp() don't return true before we're reconnected
            // to the node.
            Futures.addCallback(Futures.allAsList(futures), new FutureCallback<List<Boolean>>() {
                public void onSuccess(List<Boolean> poolCreationResults) {
                    // If any of the creation failed, they will have signaled a connection failure
                    // which will trigger a reconnection to the node. So don't bother marking UP.
                    if (Iterables.any(poolCreationResults, Predicates.equalTo(false))) {
                        logger.debug("Connection pool cannot be created, not marking {} UP", host);
                        return;
                    }

                    host.setUp();

                    for (Host.StateListener listener : listeners)
                        listener.onUp(host);

                    // Now, check if there isn't pools to create/remove following the addition.
                    // We do that now only so that it's not called before we've set the node up.
                    for (SessionManager s : sessions)
                        s.updateCreatedPools();
                }

                public void onFailure(Throwable t) {
                    // That future is not really supposed to throw unexpected exceptions
                    if (!(t instanceof InterruptedException))
                        logger.error("Unexpected error while marking node UP: while this shouldn't happen, this shouldn't be critical", t);
                }
            });
        }

        @Override
        public void onDown(final Host host) {
            onDown(host, false);
        }

        public void onDown(final Host host, final boolean isHostAddition) {
            logger.trace("Host {} is DOWN", host);

            if (isShutdown())
                return;

            // Note: we don't want to skip that method if !host.isUp() because we set isUp
            // late in onUp, and so we can rely on isUp if there is an error during onUp.
            // But if there is a reconnection attempt in progress already, then we know
            // we've already gone through that method since the last successful onUp(), so
            // we're good skipping it.
            if (host.reconnectionAttempt.get() != null)
                return;

            boolean wasUp = host.isUp();
            host.setDown();

            loadBalancingPolicy().onDown(host);
            controlConnection.onDown(host);
            for (SessionManager s : sessions)
                s.onDown(host);

            // Contrarily to other actions of that method, there is no reason to notify listeners
            // unless the host was UP at the beginning of this function since even if a onUp fail
            // mid-method, listeners won't  have been notified of the UP.
            if (wasUp) {
                for (Host.StateListener listener : listeners)
                    listener.onDown(host);
            }

            // Note: we basically waste the first successful reconnection, but it's probably not a big deal
            logger.debug("{} is down, scheduling connection retries", host);
            new AbstractReconnectionHandler(reconnectionExecutor, reconnectionPolicy().newSchedule(), host.reconnectionAttempt) {

                protected Connection tryReconnect() throws ConnectionException, InterruptedException {
                    return connectionFactory.open(host);
                }

                protected void onReconnection(Connection connection) {
                    logger.debug("Successful reconnection to {}, setting host UP", host);
                    if (isHostAddition)
                        onAdd(host);
                    else
                        onUp(host);
                }

                protected boolean onConnectionException(ConnectionException e, long nextDelayMs) {
                    if (logger.isDebugEnabled())
                        logger.debug("Failed reconnection to {} ({}), scheduling retry in {} milliseconds", new Object[]{ host, e.getMessage(), nextDelayMs});
                    return true;
                }

                protected boolean onUnknownException(Exception e, long nextDelayMs) {
                    logger.error(String.format("Unknown error during control connection reconnection, scheduling retry in %d milliseconds", nextDelayMs), e);
                    return true;
                }

            }.start();
        }

        @Override
        public void onAdd(final Host host) {
            logger.trace("Adding new host {}", host);

            if (isShutdown())
                return;

            try {
                prepareAllQueries(host);
            } catch (InterruptedException e) {
                Thread.currentThread().interrupt();
                // Don't propagate because we don't want to prevent other listener to run
            }

            loadBalancingPolicy().onAdd(host);
            controlConnection.onAdd(host);

            List<ListenableFuture<Boolean>> futures = new ArrayList<ListenableFuture<Boolean>>(sessions.size());
            for (SessionManager s : sessions)
                futures.add(s.addOrRenewPool(host, true));

            // Only mark the node up once all session have added their pool (if the loadbalancing
            // policy says it should), so that Host.isUp() don't return true before we're reconnected
            // to the node.
            Futures.addCallback(Futures.allAsList(futures), new FutureCallback<List<Boolean>>() {
                public void onSuccess(List<Boolean> poolCreationResults) {
                    // If any of the creation failed, they will have signaled a connection failure
                    // which will trigger a reconnection to the node. So don't bother marking UP.
                    if (Iterables.any(poolCreationResults, Predicates.equalTo(false))) {
                        logger.debug("Connection pool cannot be created, not marking {} UP", host);
                        return;
                    }

                    host.setUp();

                    for (Host.StateListener listener : listeners)
                        listener.onAdd(host);

                    // Now, check if there isn't pools to create/remove following the addition.
                    // We do that now only so that it's not called before we've set the node up.
                    for (SessionManager s : sessions)
                        s.updateCreatedPools();
                }

                public void onFailure(Throwable t) {
                    // That future is not really supposed to throw unexpected exceptions
                    if (!(t instanceof InterruptedException))
                        logger.error("Unexpected error while adding node: while this shouldn't happen, this shouldn't be critical", t);
                }
            });
        }

        @Override
        public void onRemove(Host host) {
            if (isShutdown())
                return;

            host.setDown();

            logger.trace("Removing host {}", host);
            loadBalancingPolicy().onRemove(host);
            controlConnection.onRemove(host);
            for (SessionManager s : sessions)
                s.onRemove(host);

            for (Host.StateListener listener : listeners)
                listener.onRemove(host);
        }

        public boolean signalConnectionFailure(Host host, ConnectionException exception, boolean isHostAddition) {
            boolean isDown = host.signalConnectionFailure(exception);
            if (isDown)
                onDown(host, isHostAddition);
            return isDown;
        }

        public Host addHost(InetAddress address, boolean signal) {
            Host newHost = metadata.add(address);
            if (newHost != null && signal) {
                logger.info("New Cassandra host {} added", newHost);
                onAdd(newHost);
            }
            return newHost;
        }

        public void removeHost(Host host) {
            if (host == null)
                return;

            if (metadata.remove(host)) {
                logger.info("Cassandra host {} removed", host);
                onRemove(host);
            }
        }

        public void ensurePoolsSizing() {
            for (SessionManager session : sessions) {
                for (HostConnectionPool pool : session.pools.values())
                    pool.ensureCoreConnections();
            }
        }

        // Prepare a query on all nodes
        // Note that this *assumes* the query is valid.
        public void prepare(PreparedStatement stmt, InetAddress toExclude) throws InterruptedException {
            if (preparedQueries.putIfAbsent(stmt.getPreparedId().id, stmt) != null)
                logger.warn("Re-preparing already prepared query {}. Please note that preparing the same query more than once is "
                          + "generally an anti-pattern and will likely affect performance. Consider preparing the statement only once.", stmt.getQueryString());
            for (SessionManager s : sessions)
                s.prepare(stmt.getQueryString(), toExclude);
        }

        private void prepareAllQueries(Host host) throws InterruptedException {
            if (preparedQueries.isEmpty())
                return;

            logger.debug("Preparing {} prepared queries on newly up node {}", preparedQueries.size(), host);
            try {
                Connection connection = connectionFactory.open(host);

                try
                {
                    try {
                        ControlConnection.waitForSchemaAgreement(connection, metadata);
                    } catch (ExecutionException e) {
                        // As below, just move on
                    }

                    // Furthermore, along with each prepared query we keep the current keyspace at the time of preparation
                    // as we need to make it is the same when we re-prepare on new/restarted nodes. Most query will use the
                    // same keyspace so keeping it each time is slightly wasteful, but this doesn't really matter and is
                    // simpler. Besides, we do avoid in prepareAllQueries to not set the current keyspace more than needed.

                    // We need to make sure we prepared every query with the right current keyspace, i.e. the one originally
                    // used for preparing it. However, since we are likely that all prepared query belong to only a handful
                    // of different keyspace (possibly only one), and to avoid setting the current keyspace more than needed,
                    // we first sort the query per keyspace.
                    SetMultimap<String, String> perKeyspace = HashMultimap.create();
                    for (PreparedStatement ps : preparedQueries.values()) {
                        // It's possible for a query to not have a current keyspace. But since null doesn't work well as
                        // map keys, we use the empty string instead (that is not a valid keyspace name).
                        String keyspace = ps.getQueryKeyspace() == null ? "" : ps.getQueryKeyspace();
                        perKeyspace.put(keyspace, ps.getQueryString());
                    }

                    for (String keyspace : perKeyspace.keySet())
                    {
                        // Empty string mean no particular keyspace to set
                        if (!keyspace.isEmpty())
                            connection.setKeyspace(keyspace);

                        List<Connection.Future> futures = new ArrayList<Connection.Future>(preparedQueries.size());
                        for (String query : perKeyspace.get(keyspace)) {
                            futures.add(connection.write(new Requests.Prepare(query)));
                        }
                        for (Connection.Future future : futures) {
                            try {
                                future.get();
                            } catch (ExecutionException e) {
                                // This "might" happen if we drop a CF but haven't removed it's prepared queries (which we don't do
                                // currently). It's not a big deal however as if it's a more serious problem it'll show up later when
                                // the query is tried for execution.
                                logger.debug("Unexpected error while preparing queries on new/newly up host", e);
                            }
                        }
                    }
                } finally {
                    connection.close();
                }
            } catch (ConnectionException e) {
                // Ignore, not a big deal
            } catch (AuthenticationException e) {
                // That's a bad news, but ignore at this point
            } catch (BusyConnectionException e) {
                // Ignore, not a big deal
            }
        }

        public void submitSchemaRefresh(final String keyspace, final String table) {
            logger.trace("Submitting schema refresh");
            executor.submit(new Runnable() {
                @Override
                public void run() {
                    try {
                        controlConnection.refreshSchema(keyspace, table);
                    } catch (InterruptedException e) {
                        Thread.currentThread().interrupt();
                    }
                }
            });
        }

        // refresh the schema using the provided connection, and notice the future with the provided resultset once done
        public void refreshSchema(final Connection connection, final DefaultResultSetFuture future, final ResultSet rs, final String keyspace, final String table) {
            if (logger.isDebugEnabled())
                logger.debug("Refreshing schema for {}{}", keyspace == null ? "" : keyspace, table == null ? "" : "." + table);

            executor.submit(new Runnable() {
                @Override
                public void run() {
                    try {
                        // Before refreshing the schema, wait for schema agreement so
                        // that querying a table just after having created it don't fail.
                        if (!ControlConnection.waitForSchemaAgreement(connection, metadata))
                            logger.warn("No schema agreement from live replicas after {} ms. The schema may not be up to date on some nodes.", ControlConnection.MAX_SCHEMA_AGREEMENT_WAIT_MS);
                        ControlConnection.refreshSchema(connection, keyspace, table, Cluster.Manager.this);
                    } catch (Exception e) {
                        logger.error("Error during schema refresh ({}). The schema from Cluster.getMetadata() might appear stale. Asynchronously submitting job to fix.", e.getMessage());
                        submitSchemaRefresh(keyspace, table);
                    } finally {
                        // Always sets the result
                        future.setResult(rs);
                    }
                }
            });
        }

        // Called when some message has been received but has been initiated from the server (streamId < 0).
        @Override
        public void handle(Message.Response response) {

            if (!(response instanceof Responses.Event)) {
                logger.error("Received an unexpected message from the server: {}", response);
                return;
            }

            final ProtocolEvent event = ((Responses.Event)response).event;

            logger.debug("Received event {}, scheduling delivery", response);

            // When handle is called, the current thread is a network I/O  thread, and we don't want to block
            // it (typically addHost() will create the connection pool to the new node, which can take time)
            // Besides, up events are usually sent a bit too early (since they're triggered once gossip is up,
            // but that before the client-side server is up) so adds a 1 second delay in that case.
            // TODO: this delay is honestly quite random. We should do something on the C* side to fix that.
            scheduledTasksExecutor.schedule(new Runnable() {
                @Override
                public void run() {
                    switch (event.type) {
                        case TOPOLOGY_CHANGE:
                            ProtocolEvent.TopologyChange tpc = (ProtocolEvent.TopologyChange)event;
                            switch (tpc.change) {
                                case NEW_NODE:
                                    addHost(tpc.node.getAddress(), true);
                                    break;
                                case REMOVED_NODE:
                                    removeHost(metadata.getHost(tpc.node.getAddress()));
                                    break;
                                case MOVED_NODE:
                                    controlConnection.refreshNodeListAndTokenMap();
                                    break;
                            }
                            break;
                        case STATUS_CHANGE:
                            ProtocolEvent.StatusChange stc = (ProtocolEvent.StatusChange)event;
                            switch (stc.status) {
                                case UP:
                                    Host hostUp = metadata.getHost(stc.node.getAddress());
                                    if (hostUp == null) {
                                        // first time we heard about that node apparently, add it
                                        addHost(stc.node.getAddress(), true);
                                    } else {
                                        onUp(hostUp);
                                    }
                                    break;
                                case DOWN:
                                    // Note that there is a slight risk we can receive the event late and thus
                                    // mark the host down even though we already had reconnected successfully.
                                    // But it is unlikely, and don't have too much consequence since we'll try reconnecting
                                    // right away, so we favor the detection to make the Host.isUp method more reliable.
                                    Host hostDown = metadata.getHost(stc.node.getAddress());
                                    if (hostDown != null) {
                                        onDown(hostDown);
                                    }
                                    break;
                            }
                            break;
                        case SCHEMA_CHANGE:
                            ProtocolEvent.SchemaChange scc = (ProtocolEvent.SchemaChange)event;
                            switch (scc.change) {
                                case CREATED:
                                    if (scc.table.isEmpty())
                                        submitSchemaRefresh(null, null);
                                    else
                                        submitSchemaRefresh(scc.keyspace, null);
                                    break;
                                case DROPPED:
                                    if (scc.table.isEmpty())
                                        submitSchemaRefresh(null, null);
                                    else
                                        submitSchemaRefresh(scc.keyspace, null);
                                    break;
                                case UPDATED:
                                    if (scc.table.isEmpty())
                                        submitSchemaRefresh(scc.keyspace, null);
                                    else
                                        submitSchemaRefresh(scc.keyspace, scc.table);
                                    break;
                            }
                            break;
                    }
                }
            }, delayForEvent(event), TimeUnit.SECONDS);
        }

        private int delayForEvent(ProtocolEvent event) {
            switch (event.type) {
                case TOPOLOGY_CHANGE:
                    // Could probably be 0 for REMOVED_NODE but it's inconsequential
                    return 1;
                case STATUS_CHANGE:
                    ProtocolEvent.StatusChange stc = (ProtocolEvent.StatusChange)event;
                    if (stc.status == ProtocolEvent.StatusChange.Status.UP)
                        return 1;
                    break;
            }
            return 0;
        }

        private class ClusterShutdownFuture extends ShutdownFuture.Forwarding {

            ClusterShutdownFuture(List<ShutdownFuture> futures) {
                super(futures);
            }

            @Override
            public ShutdownFuture force() {
                reconnectionExecutor.shutdownNow();
                scheduledTasksExecutor.shutdownNow();
                executor.shutdownNow();

                return super.force();
            }

            @Override
            protected void onFuturesDone() {
                /*
                 * When we reach this, all sessions should be shutdown. We've also started a shutdown
                 * of the thread pools used by this object. Remains 2 things before marking the shutdown
                 * as done:
                 *   1) we need to wait for the completion of the shutdown of the Cluster threads pools.
                 *   2) we need to shutdown the Connection.Factory, i.e. the executors used by Netty.
                 * But at least for 2), we must not do it on the current thread because that could be
                 * a netty worker, which we're going to shutdown. So creates some thread for that.
                 */
                (new Thread("Shutdown-checker") {
                    public void run() {
                        connectionFactory.shutdown();

                        // Just wait indefinitely on the the completion of the thread pools. Provided the user
                        // call force(), we'll never really block forever.
                        try {
                            reconnectionExecutor.awaitTermination(Long.MAX_VALUE, TimeUnit.SECONDS);
                            scheduledTasksExecutor.awaitTermination(Long.MAX_VALUE, TimeUnit.SECONDS);
                            executor.awaitTermination(Long.MAX_VALUE, TimeUnit.SECONDS);
                            set(null);
                        } catch (InterruptedException e) {
                            Thread.currentThread().interrupt();
                            setException(e);
                        }
                    }
                }).start();
            }
        }
    }
}<|MERGE_RESOLUTION|>--- conflicted
+++ resolved
@@ -17,9 +17,7 @@
 
 import java.net.InetAddress;
 import java.net.UnknownHostException;
-import java.util.ArrayList;
-import java.util.List;
-import java.util.Set;
+import java.util.*;
 import java.util.concurrent.*;
 import java.util.concurrent.atomic.AtomicBoolean;
 import java.util.concurrent.atomic.AtomicInteger;
@@ -29,26 +27,8 @@
 import com.google.common.collect.HashMultimap;
 import com.google.common.collect.Iterables;
 import com.google.common.collect.MapMaker;
-<<<<<<< HEAD
-import com.google.common.util.concurrent.Futures;
-import com.google.common.util.concurrent.FutureCallback;
-import com.google.common.util.concurrent.ListenableFuture;
-import com.google.common.util.concurrent.ListeningExecutorService;
-import com.google.common.util.concurrent.MoreExecutors;
-import com.google.common.util.concurrent.ThreadFactoryBuilder;
-
-import com.datastax.driver.core.exceptions.*;
-import com.datastax.driver.core.policies.*;
-
-=======
 import com.google.common.collect.SetMultimap;
 import com.google.common.util.concurrent.*;
-import org.apache.cassandra.transport.Event;
-import org.apache.cassandra.transport.Message;
-import org.apache.cassandra.transport.messages.EventMessage;
-import org.apache.cassandra.transport.messages.PrepareMessage;
-import org.apache.cassandra.utils.MD5Digest;
->>>>>>> 24cefb78
 import org.slf4j.Logger;
 import org.slf4j.LoggerFactory;
 
@@ -97,9 +77,6 @@
      *
      * @param contactPoints the list of contact points to use for the new cluster.
      * @param configuration the configuration for the new cluster.
-     * @param init whether or not initialization should be perform by this constructor. Passing
-     * {@code false} is equivalent to using {@link Builder#withDeferredInitialization} on a
-     * {@code Cluster.Builder}.
      */
     protected Cluster(String name, List<InetAddress> contactPoints, Configuration configuration) {
         this(name, contactPoints, configuration, Collections.<Host.StateListener>emptySet());
@@ -145,7 +122,7 @@
     /**
      * Build a new cluster based on the provided initializer.
      * <p>
-     * Note that for building a cluster programmatically, Cluster.Builder
+     * Note that for building a cluster pragmatically, Cluster.Builder
      * provides a slightly less verbose shortcut with {@link Builder#build}.
      * <p>
      * Also note that that all the contact points provided by {@code
@@ -168,7 +145,7 @@
     /**
      * Creates a new {@link Cluster.Builder} instance.
      * <p>
-     * This is a convenenience method for {@code new Cluster.Builder()}.
+     * This is a convenience method for {@code new Cluster.Builder()}.
      *
      * @return the new cluster builder.
      */
@@ -222,7 +199,7 @@
      * place). That name can be set at Cluster building time (through
      * {@link Builder#withClusterName} for instance) but will default to a
      * name like {@code cluster1} where each Cluster instance in the same JVM
-     * will ahve a different number.
+     * will have a different number.
      *
      * @return the name for this cluster instance.
      */
@@ -278,8 +255,8 @@
      * Registering the same listener multiple times is a no-op.
      * <p>
      * Note that while {@link LoadBalancingPolicy} implements
-     * {@code Host.StateListener}, the configured load balancy does not
-     * need to (and should not) be registered through this  method to
+     * {@code Host.StateListener}, the configured load balancing does not
+     * need to (and should not) be registered through this method to
      * received host related events.
      *
      * @param listener the new {@link Host.StateListener} to register.
